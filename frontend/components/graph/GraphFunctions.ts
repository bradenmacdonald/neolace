import Graph from 'graphology';
import { VNID } from 'neolace-api';
import type { G6RawGraphData } from './Graph'

interface NodeAttributes {
    label: string;
    entryType: VNID;
    isFocusEntry?: boolean;
}
interface EdgeAttributes {
    label: string;
    relId: VNID;
    relType: VNID;
}
type GraphType = Graph<NodeAttributes, EdgeAttributes>;



function createGraphObject(data: G6RawGraphData): GraphType {
    const graph = new Graph<NodeAttributes, EdgeAttributes>();
    
<<<<<<< HEAD
    data.nodes.forEach((n) => {
        const  {id: id, ...nodeAttributes } = n;
        graph.addNode(id, nodeAttributes);
=======
    data.nodes.forEach((n) => graph.addNode(n.id, {
        label: n.label,
        entryType: n.entryType,
        ...(n.isFocusEntry && {isFocusEntry: true}),
    }))
    
    data.edges.forEach((e) => {
        graph.addEdge(e.source, e.target, {
            relId: e.id,
            label: e.label,
            relType: e.relType,
        })
>>>>>>> 121f1a62
    })
    
    data.edges.forEach((e) => {
        const {source, target, ...edgeAttributes} = e;
        graph.addEdge(source, target, edgeAttributes);
    })   
    return graph;
}

function convertGraphToData(graph: GraphType): G6RawGraphData {
    const data: G6RawGraphData = {
<<<<<<< HEAD
        nodes: graph.mapNodes((nodeKey) => {
            const node: {
                id: VNID;
                label: string;
                entryType: VNID;
                [other: string]: unknown; // attributes
              } =  { 
                id: VNID(nodeKey),
                label: graph.getNodeAttribute(nodeKey, 'label') as string, 
                entryType: VNID(graph.getNodeAttribute(nodeKey, 'entryType')),
            }
            if (graph.getNodeAttribute(nodeKey, 'leavesCondensed')) {
                node["leavesCondensed"] = graph.getNodeAttribute(nodeKey, 'leavesCondensed');
            }
            return node;
        }),
=======
        nodes: graph.mapNodes((nodeKey) => ({ 
            id: VNID(nodeKey),
            label: graph.getNodeAttribute(nodeKey, 'label') as string, 
            entryType: VNID(graph.getNodeAttribute(nodeKey, 'entryType')),
            ...(graph.getNodeAttribute(nodeKey, 'isFocusEntry') && {isFocusEntry: true}),
        })),
>>>>>>> 121f1a62
        edges: graph.mapEdges((edge, attributes, source, target) => {
            return {
                id: attributes.relId,
                source: source,
                target: target,
                relType: attributes.relType,
                label: attributes.label,
            }
        }),
    };
    return data;
}

/**
 * Returns a new graph object where leaves are consensed. i.e. if a node has
 * multiple leaves, the leaves are repalced with one leaf that contains label
 * the number of leaves they substitiuted, as an array of original leaf data
 * @param graph 
 * @returns a graph with condensed leaves.
 */
function condenseLeaves(graph: GraphType): GraphType {
    // create dictionary of nodes with entry ids as keys
    const newGraph = graph.copy();
    
    // iterate over nodes and if a node has many leaves, delete them and add a new leaf node
    const leavesToDelete: Record<string, Set<string>> = {};
    const leafyNodes: {nodeKey: string, entryType: VNID, hiddenNodeNumber:number}[] = [];
    
    newGraph.forEachNode(nodeKey => {
        const leaves: Record<VNID, string[]> = {};

        newGraph.forEachNeighbor(nodeKey, neighborKey => {
            const neighborEntryType = graph.getNodeAttribute(neighborKey, 'entryType');
            if (newGraph.neighbors(neighborKey).length === 1) {
                if (leaves[neighborEntryType]) {
                    leaves[neighborEntryType].push(neighborKey);
                } else {
                    leaves[neighborEntryType] = [];
                    leaves[neighborEntryType].push(neighborKey);
                }              
            }
        });

        leavesToDelete[nodeKey] = new Set<string>();
        for (const [entryType, value] of Object.entries(leaves)) {
            if (value.length > 1) {
                // add leaves to nodes to delete
                value.forEach((l) => leavesToDelete[nodeKey].add(l));
                // add nodekey to list to create nodes
                leafyNodes.push(
                    {
                        nodeKey: nodeKey,
                        entryType: VNID(entryType),
                        hiddenNodeNumber: value.length,
                    }
                );
            }
          }
    });
    
    // delete leaves
    for (const node in leavesToDelete) {
        leavesToDelete[node].forEach((leafKey) => {
            newGraph.dropNode(leafKey);
        })
    }
    // create condensed leaves
    leafyNodes.forEach((leafyNode) => {
        const newLeafKey = VNID();
        newGraph.addNode(newLeafKey, {
            label: `${leafyNode.hiddenNodeNumber} entries condensed`, 
            entryType: leafyNode.entryType,
            leavesCondensed: leavesToDelete[leafyNode.nodeKey],
        });
        if (newGraph.hasEdge(leafyNode.nodeKey, newLeafKey)) {
            console.log('edge already exists');
        } else {
            newGraph.addEdge(leafyNode.nodeKey, newLeafKey);
        }
    })

    return newGraph;
}

/**
 * Given the leafNodeKey for a condensed node, remove the leaf node 
 * If leafNodeKey refers to a non-leaf node (does not have list of condensed leaves), returns the input graph.
 * @param parentNodeKey 
 */
function expandLeaf(originalGraph: Graph, currGraph: Graph, parentNodeKey: string, entryType: string): Graph {
    const newGraph = currGraph.copy();

    // find the key of the condensed leaf
    // assuming the parent node can have only one condensed node of the type
    const condensedLeafkey = newGraph.filterNeighbors(parentNodeKey, (n, attrs) => {
        console.log(`The node key is ${n}`, attrs)
        if (attrs.leavesCondensed) {
            if (attrs.entryType === entryType) {
                console.log('The list condensed is ', newGraph.getNodeAttribute(n, 'leavesCondensed'));
                return true;
            }
        }
        return false;
    })[0];

    console.log('The condensed key is ', condensedLeafkey)
    
    const nodesToAdd: string[] = newGraph.getNodeAttribute(condensedLeafkey, 'leavesCondensed');
    console.log('Nodes to add', nodesToAdd);
    
    nodesToAdd.forEach((leafNode) => {
        newGraph.addNode(leafNode, {
            label: originalGraph.getNodeAttribute(leafNode, 'label'),
            entryType: originalGraph.getNodeAttribute(leafNode, 'entryType'),
        });

        // add edge
        const isOutboundRel = originalGraph.hasEdge(parentNodeKey, leafNode);
        const isInboundRel = originalGraph.hasEdge(leafNode, parentNodeKey);

        console.log(`isOutbound ${isOutboundRel}, isInboundRel ${isInboundRel}`);

        if ((isInboundRel && isOutboundRel) || (!isInboundRel && !isOutboundRel)) {
            console.log(`The relationship between ${parentNodeKey} and ${leafNode} is bidirectional.`);
        } else if (isInboundRel) {
            newGraph.addEdge(leafNode, parentNodeKey);
        } else {
            newGraph.addEdge(parentNodeKey, leafNode);
        }

    })

    // drop condensed node
    newGraph.dropNode(condensedLeafkey);

    return newGraph;
}


/**
 * Condense the simplest but often fairly prominant pattern:
*
*{Node of type A} - {Node of Type B} - {Node of Type A}
*                - {Node of Type B} -
*                - {Node of Type B} -
*                - {Node of Type B} -
*
* Results in:
* {Node of type A} - {Node of Type B saying "4 nodes condensed"} - {Node of Type A}
 * 
 * @param graph a Graph object representing the graph data
 * @param relativeEType The entry type of the nodes relative to which to perform the condensing operation.
 * @returns a new condensed graph
 */
function condenseSimplePattern(graph: GraphType, relativeEType: VNID): GraphType {
    // delete these nodes and save only one condensed node
    
    // create dictionary of nodes with entry ids as keys
    const newGraph = graph.copy();
    
    // iterate over nodes
    const nodesToDelete = new Set<string>();
    const nodePairs: {nodeKey: string, endNodeKey: string, middleNodeEType: VNID, hiddenNodeNumber:number}[] = [];
    
    newGraph.forEachNode(nodeKey => {
        if (graph.getNodeAttribute(nodeKey, 'entryType') === relativeEType) {
            // divide neighbours by type
            const nTripletsByType: Record<VNID, Record<string, string[]>> = {};
            
            // filter neighbours to have only one other connection to a node of the same type as this node
            newGraph.forEachNeighbor(nodeKey, neighborKey => {
                const neighborEntryType = graph.getNodeAttribute(neighborKey, 'entryType');
                const nNeighbours = newGraph.neighbors(neighborKey);
                if (nNeighbours.length === 2) {
                    const eType1 = graph.getNodeAttribute(nNeighbours[0], 'entryType');
                    const eType2 = graph.getNodeAttribute(nNeighbours[1], 'entryType');
                    const endNodeKey = nNeighbours[0] === nodeKey ? nNeighbours[1] : nNeighbours[0];
                    
                    if (eType1 === eType2) {
                        if (!nTripletsByType[neighborEntryType]) {
                            nTripletsByType[neighborEntryType] = {}
                        }
                        if (nTripletsByType[neighborEntryType][endNodeKey]) {
                            nTripletsByType[neighborEntryType][endNodeKey].push(neighborKey);
                        } else {
                            nTripletsByType[neighborEntryType][endNodeKey] = [];
                            nTripletsByType[neighborEntryType][endNodeKey].push(neighborKey);
                        }
                            
                    }
    
                }
            });
            for (const [entryType, value] of Object.entries(nTripletsByType)) {
                for (const [endNode, nodeList] of Object.entries(value)) {
                    if (nodeList.length > 1) {
                        // add leaves to nodes to delete
                        nodeList.forEach((l) => nodesToDelete.add(l));
                        // add nodekey to list to create nodes
                        nodePairs.push(
                            {
                                nodeKey: nodeKey,
                                endNodeKey: endNode,
                                middleNodeEType: VNID(entryType),
                                hiddenNodeNumber: nodeList.length,
                            }
                        );
                    }
                }
            }
        }
    });
    
    // delete middle nodes
    nodesToDelete.forEach((middleNodeKey) => {
        newGraph.dropNode(middleNodeKey);
    })
    // create condensed middle nodes
    const pairs: string[][] = [];

    nodePairs.forEach((pair) => {
        const thisPair = [pair.endNodeKey, pair.nodeKey];

        let pairExists = false;
        pairs.forEach((p) => {
            if (p[0] === thisPair[0]) {
                if (p[1] === thisPair[1]) {
                    pairExists = true;
                }
            } else if (p[0] === thisPair[1]) {
                if (p[1] === thisPair[0]) {
                    pairExists = true;
                }
            }
        })

        if (!pairExists) {
            pairs.push(thisPair);
            const newLeafKey = VNID();
            newGraph.addNode(newLeafKey, {
                label: `${pair.hiddenNodeNumber} entries condensed`, 
                entryType: pair.middleNodeEType,
            });

            if (newGraph.hasEdge(pair.nodeKey, newLeafKey)) {
                console.log('edge already exists');
            } else {
                newGraph.addEdge(pair.nodeKey, newLeafKey);
            }

            if (newGraph.hasEdge(pair.endNodeKey, newLeafKey)) {
                console.log('edge already exists');
            } else {
                newGraph.addEdge(pair.endNodeKey, newLeafKey);
            }
        }
    })

    return newGraph;
}

/*
Hide nodes of given entry type as follows: for each deleted node, take all of its neighbours, and connect all of them
with undirected relationsips.
*/
export function hideNodesOfType(graph: GraphType, eTypeToRemove: VNID): GraphType {
    // filter nodes to only of the removed type
    const newGraph = graph.copy();
    const nodesToRemove = newGraph.filterNodes((n, attr) => {
        return attr.entryType === eTypeToRemove;
    })

    // iterate over the nodes
    nodesToRemove.forEach((n) => {
        let neighbors: string[] = [];
        newGraph.forEachNeighbor(n, (neihgborKey) => {
            neighbors.push(neihgborKey);
        })

        // keep only those neighbors that are not targeted for deletion
        neighbors = neighbors.filter((n) => {
            return !nodesToRemove.includes(n);
        })

        // delete the node
        newGraph.dropNode(n);

        neighbors.forEach((neighbor) => {
            // add edges between naighbours
            neighbors.forEach((nb) => {
                // do not create self loops
                if (nb !== neighbor) {
                    if (!newGraph.hasEdge(neighbor, nb) && !newGraph.hasEdge(nb, neighbor)) {
                        newGraph.addDirectedEdge(
                            neighbor,
                            nb
                        )
                    }
                }
            })
        })
    })
    return newGraph;
}


// for now just find all the leaf nodes and for every node that has more than one leaf node:
// remove the leaf nodes, create one leaf node with label saying how many leaf nodes there are.
export function transformDataForGraph(data: G6RawGraphData, entryType: VNID) {
    const graph = createGraphObject(data);
    const transformedGraph = condenseLeaves(graph);
    const condensedGraph = condenseSimplePattern(transformedGraph, entryType);
    return convertGraphToData(condensedGraph);
}

export function transformHideNodesOfType(data: G6RawGraphData, nType: VNID) {
    const graph = createGraphObject(data);
    const transformedGraph = hideNodesOfType(graph, nType);
    return convertGraphToData(transformedGraph);
}

export function transformExpandLeaves(
    originalData: G6RawGraphData, 
    data: G6RawGraphData, 
    parentKey: string, 
    entryType: string
) {
    const graph = createGraphObject(data);
    const originalGraph = createGraphObject(originalData);
    const transformedGraph = expandLeaf(originalGraph, graph, parentKey, entryType);
    return convertGraphToData(transformedGraph);
}<|MERGE_RESOLUTION|>--- conflicted
+++ resolved
@@ -6,6 +6,7 @@
     label: string;
     entryType: VNID;
     isFocusEntry?: boolean;
+    leavesCondensed?: Set<string>;
 }
 interface EdgeAttributes {
     label: string;
@@ -19,60 +20,29 @@
 function createGraphObject(data: G6RawGraphData): GraphType {
     const graph = new Graph<NodeAttributes, EdgeAttributes>();
     
-<<<<<<< HEAD
     data.nodes.forEach((n) => {
         const  {id: id, ...nodeAttributes } = n;
         graph.addNode(id, nodeAttributes);
-=======
-    data.nodes.forEach((n) => graph.addNode(n.id, {
-        label: n.label,
-        entryType: n.entryType,
-        ...(n.isFocusEntry && {isFocusEntry: true}),
-    }))
+    })
     
     data.edges.forEach((e) => {
-        graph.addEdge(e.source, e.target, {
-            relId: e.id,
-            label: e.label,
-            relType: e.relType,
-        })
->>>>>>> 121f1a62
-    })
-    
-    data.edges.forEach((e) => {
-        const {source, target, ...edgeAttributes} = e;
-        graph.addEdge(source, target, edgeAttributes);
+        const {source, target, id:relId,  ...edgeAttributes} = e;
+        graph.addEdge(source, target, {relId, ...edgeAttributes});
     })   
     return graph;
 }
 
 function convertGraphToData(graph: GraphType): G6RawGraphData {
     const data: G6RawGraphData = {
-<<<<<<< HEAD
-        nodes: graph.mapNodes((nodeKey) => {
-            const node: {
-                id: VNID;
-                label: string;
-                entryType: VNID;
-                [other: string]: unknown; // attributes
-              } =  { 
-                id: VNID(nodeKey),
-                label: graph.getNodeAttribute(nodeKey, 'label') as string, 
-                entryType: VNID(graph.getNodeAttribute(nodeKey, 'entryType')),
-            }
-            if (graph.getNodeAttribute(nodeKey, 'leavesCondensed')) {
-                node["leavesCondensed"] = graph.getNodeAttribute(nodeKey, 'leavesCondensed');
-            }
-            return node;
-        }),
-=======
         nodes: graph.mapNodes((nodeKey) => ({ 
             id: VNID(nodeKey),
             label: graph.getNodeAttribute(nodeKey, 'label') as string, 
             entryType: VNID(graph.getNodeAttribute(nodeKey, 'entryType')),
-            ...(graph.getNodeAttribute(nodeKey, 'isFocusEntry') && {isFocusEntry: true}),
+            ...(graph.hasNodeAttribute(nodeKey, 'isFocusEntry') && {isFocusEntry: true}),
+            ...(graph.hasNodeAttribute(nodeKey, 'leavesCondensed') 
+                && {leavesCondensed: graph.getNodeAttribute(nodeKey, 'leavesCondensed')}),
+
         })),
->>>>>>> 121f1a62
         edges: graph.mapEdges((edge, attributes, source, target) => {
             return {
                 id: attributes.relId,
@@ -162,7 +132,7 @@
  * If leafNodeKey refers to a non-leaf node (does not have list of condensed leaves), returns the input graph.
  * @param parentNodeKey 
  */
-function expandLeaf(originalGraph: Graph, currGraph: Graph, parentNodeKey: string, entryType: string): Graph {
+function expandLeaf(originalGraph: GraphType, currGraph: GraphType, parentNodeKey: string, entryType: string): GraphType {
     const newGraph = currGraph.copy();
 
     // find the key of the condensed leaf
@@ -180,33 +150,37 @@
 
     console.log('The condensed key is ', condensedLeafkey)
     
-    const nodesToAdd: string[] = newGraph.getNodeAttribute(condensedLeafkey, 'leavesCondensed');
-    console.log('Nodes to add', nodesToAdd);
-    
-    nodesToAdd.forEach((leafNode) => {
-        newGraph.addNode(leafNode, {
-            label: originalGraph.getNodeAttribute(leafNode, 'label'),
-            entryType: originalGraph.getNodeAttribute(leafNode, 'entryType'),
-        });
-
-        // add edge
-        const isOutboundRel = originalGraph.hasEdge(parentNodeKey, leafNode);
-        const isInboundRel = originalGraph.hasEdge(leafNode, parentNodeKey);
-
-        console.log(`isOutbound ${isOutboundRel}, isInboundRel ${isInboundRel}`);
-
-        if ((isInboundRel && isOutboundRel) || (!isInboundRel && !isOutboundRel)) {
-            console.log(`The relationship between ${parentNodeKey} and ${leafNode} is bidirectional.`);
-        } else if (isInboundRel) {
-            newGraph.addEdge(leafNode, parentNodeKey);
-        } else {
-            newGraph.addEdge(parentNodeKey, leafNode);
-        }
-
-    })
-
-    // drop condensed node
-    newGraph.dropNode(condensedLeafkey);
+    const nodesToAdd = newGraph.getNodeAttribute(condensedLeafkey, 'leavesCondensed'); 
+    if (nodesToAdd === undefined) {
+        console.log('The condensed leaf does not seem to have leavesCondensed attribute.');
+    } else {
+        (nodesToAdd).forEach((leafNode) => {
+            // create leaf
+            newGraph.addNode(leafNode, {
+                label: originalGraph.getNodeAttribute(leafNode, 'label'),
+                entryType: originalGraph.getNodeAttribute(leafNode, 'entryType'),
+            });
+    
+            // add edge
+            const isOutboundRel = originalGraph.hasEdge(parentNodeKey, leafNode);
+            const isInboundRel = originalGraph.hasEdge(leafNode, parentNodeKey);
+    
+            console.log(`isOutbound ${isOutboundRel}, isInboundRel ${isInboundRel}`);
+    
+            if ((isInboundRel && isOutboundRel) || (!isInboundRel && !isOutboundRel)) {
+                console.log(`The relationship between ${parentNodeKey} and ${leafNode} is bidirectional.`);
+            } else if (isInboundRel) {
+                newGraph.addEdge(leafNode, parentNodeKey);
+            } else {
+                newGraph.addEdge(parentNodeKey, leafNode);
+            }
+    
+        })
+    
+        // drop condensed node
+        newGraph.dropNode(condensedLeafkey);
+    }
+    
 
     return newGraph;
 }
