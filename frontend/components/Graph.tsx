/**
 * A graph that is displayed as the result of the .graph() lookup function.
 */
import React from "react";
import { api } from "lib/api-client";
import { MDTContext } from "./markdown-mdt/mdt";
import G6, { Graph, GraphOptions, IG6GraphEvent, INode, NodeConfig } from "@antv/g6";
import { useResizeObserver } from "./utils/resizeObserverHook";
import { GraphTooltip } from "./GraphTooltip";
import { EntryColor, entryNode, pickEntryTypeLetter } from "./graph/Node";
import { VNID } from "neolace-api";
import { ToolbarButton } from "./widgets/Button";
import { useIntl } from "react-intl";
import { Modal } from "./widgets/Modal";

interface GraphProps {
    value: api.GraphValue;
    mdtContext: MDTContext;
    children?: never;
}

let nextColor = 0;
const colourMap = new Map<VNID, EntryColor>();

function convertValueToData(value: api.GraphValue, refCache: api.ReferenceCacheData) {
    const data = {
        nodes: value.entries.map((n) => (
            { id: n.entryId, label: n.name, entryType: n.entryType }
        )),
        edges: value.rels.map((e) => (
            {
                source: e.fromEntryId,
                target: e.toEntryId,
                entryType: e.relType,
                label: refCache.properties[e.relType]?.name ?? e.relType,
            }
        )),
    };

    data.nodes.forEach((node: NodeConfig) => {
        if (!colourMap.has(node.entryType as VNID)) {
            colourMap.set(node.entryType as VNID, Object.values(EntryColor)[nextColor]);
            nextColor = (nextColor + 1) % Object.values(EntryColor).length;
        }
        node.color = colourMap.get(node.entryType as VNID);
        node.leftLetter = pickEntryTypeLetter(refCache.entryTypes[node.entryType as VNID]?.name);
    });

    return data;
}

/**
 * Display a graph visualization.
 */
export const LookupGraph: React.FunctionComponent<GraphProps> = (props) => {
    const intl = useIntl();
    // The data (nodes and relationships) that we want to display as a graph.
    const data = React.useMemo(() => {
        return convertValueToData(props.value, props.mdtContext.refCache);
    }, [props.value]);

    // In order to preserve our G6 graph when we move it to a modal (when expanding the view), the <div> that contains
    // it must not be destroyed and re-created. React will normally try to destroy and re-create it, not realizing that
    // doing so will destroy G6's <canvas> element. So what we do is create this wrapper <div> that holds the G6 canvas,
    // and we manage this wrapper div manually. When React changes which <div> contains this wrapper <div>, we'll move
    // it to the new DOM location ourselves. That way, the <canvas> that G6 needs does not get destroyed.
    const [graphContainer] = React.useState(() => {
        // Create a persistent <div> that gets saved into this <LookGraph> component's state. This <div> will never
        // change for the entire lifetime of this <LookupGraph> component.
        const _graphContainer = document.createElement("div");
        _graphContainer.style.width = "100%";
        _graphContainer.style.height = "100%";
        _graphContainer.style.overflow = "none";
        return _graphContainer;
    });
    // This gets called by React when the outer <div> that holds the above graphContainer has changed.
    const updateGraphHolder = React.useCallback((newGraphHolderDiv) => {
        // Move graphContainer into the new parent div, or detach it from the DOM and keep it in memory only (if the new
        // parent div isn't ready yet).
        if (!newGraphHolderDiv) {
            graphContainer.parentElement?.removeChild(graphContainer);
        } else {
            newGraphHolderDiv.appendChild(graphContainer);
        }
    }, []);

    // "graph" is the actual G6 graph instance which owns a <canvas> element, and renders the graph.
    // See https://g6.antv.vision/en/docs/api/Graph
    const [graph, setGraph] = React.useState<Graph | null>(null);

    // Create a reference (an object that holds mdtContext) that we can pass to the tooltip,
    // so that the tooltip can always access the mdtContext and we don't have to re-create the
    // tooltip plugin whenever the mdtContext changes.
    const mdtContextRef = React.useRef<MDTContext>(props.mdtContext);
    React.useEffect(() => { mdtContextRef.current = props.mdtContext; }, [props.mdtContext]);

    // Construct the tooltip plugin.
    const tooltip = React.useMemo(() =>
        new GraphTooltip(mdtContextRef), []
    );

    // Our G6 Graph configuration
    const graphConfig: Partial<GraphOptions> = React.useMemo(() => ({
        plugins: [tooltip],
        layout: {
            type: 'force',
            preventOverlap: true,
            nodeSize: [200, 50],
            nodeSpacing: 60,
<<<<<<< HEAD
            alphaMin: 0.2,
=======
            alphaDecay: 0.1,
>>>>>>> d26db000
            // clustering: true,

            // type: "dagre",
            // rankdir: "TB", // The center of the graph by default
            // align: "DL",
            // nodesep: 50,
            // ranksep: 100,
            // controlPoints: true,

            // type: 'radial',
            // unitRadius: 1000,
            // preventOverlap: true,
            // nodeSize: 200,
            // nodeSpacing: 4000,
            // linkDistance: 400,
            // sortBy: 'comboId',
            // sortStrength: 100,

            // type: 'comboCombined',
            // nodeSize: 200,
            // outerLayout: new G6.Layout['gForce']({
            //     linkDistance: 2500,
            // }),
        },
        defaultNode: {
            type: entryNode,
        },
        defaultEdge: {
            type: "line",
            /* configure the bending radius and min distance to the end nodes */
            style: {
                radius: 10,
                offset: 30,
                endArrow: {
                    path: G6.Arrow.triangle(10, 20, 0),
                    d: 0,
                    fill: "#ddd",
                },
                lineWidth: 2,
                stroke: "#ddd",
                /* and other styles */
                // stroke: '#F6BD16',
            },
        },
        modes: {
            default: ["drag-canvas", "click-select", "zoom-canvas", 'drag-node'],
        },
        edgeStateStyles: {
            selected: {
                lineWidth: 3,
                stroke: '#f00'
            }
        }
    }), [tooltip]);

    // Initialize the G6 graph, once we're ready
    React.useEffect(() => {
        if (!graphContainer) {
            return;  // We can't (re-)initialize the graph yet, 
            // because we don't have a valid reference to the <div> that will hold it.
        }
        const container = graphContainer;
        const width = container.clientWidth;
        const height = container.clientHeight;
        const newGraph = new G6.Graph({ container, width, height, ...graphConfig });
        setGraph((oldGraph) => {
            if (oldGraph) {
                // If there already was a graph, destroy it because we're about to re-create it.
                oldGraph.destroy();
            }
            return newGraph;
        });
    }, [graphConfig]);

    // Set the graph data and render it whenever the data has changed or the graph has been re-initialized:
    React.useEffect(() => {
        if (!graph || graph.destroyed) { return; }
        graph.data(data);
        graph.render();
        // By default, we zoom the graph so that four nodes would fit horizontally.
        graph.zoomTo(graph.getWidth()/(220*4), undefined, false);
        graph.on("afterlayout", () => {
            // Zoom to focus on whatever node came first in the data:
            const firstNode = graph.getNodes()[0];
            if (firstNode) {
                graph.setItemState(firstNode, "selected", true);
                graph.focusItem(firstNode, true);
            }
        }, true);
    }, [graph, data]);

    // Set up G6 event handlers whenever the graph has been initialized for the first time or re-initialized
    React.useEffect(() => {
        if (!graph || graph.destroyed) { return; }

        //  when a node is selected, show the neighbouring nodes and connecting edges as selected.
        // NOTE the built in node and edge states are: active, inactive, selected, highlight, disable
        // styles for the states can be configured.
        graph.on("node:click", function (e) {
            const item = e.item as INode;
            // if it is this node or connected node, then highlight
            graph.getNodes().forEach((node) => {
                if (node === item) {
                    graph.setItemState(node, 'disabled', false);
                    graph.setItemState(node, 'selected', true);
                    console.log('selected node')
                } else if (item.getNeighbors().includes(node)) {
                    graph.setItemState(node, 'disabled', false);
                    graph.setItemState(node, 'selected', true);
                } else {
                    graph.setItemState(node, 'disabled', true);
                }
            })

            // if it is a connected edge, then highlight:
            graph.getEdges().forEach((edge) => {
                if (
                    ((edge.getSource().getID() === item.getID()) ||
                        (edge.getTarget().getID() === item.getID()))
                ) {
                    graph.setItemState(edge, 'selected', true);
                    graph.setItemState(edge, 'disabled', false);
                } else {
                    graph.setItemState(edge, 'disabled', true);
                    graph.setItemState(edge, 'selected', false);
                }
            })


        });

        graph.on("nodeselectchange" as any, (e) => { // the type says it's not allowed but it works
            // The current manipulated item
            console.log(e.target);
            // The set of selected items after this operation
            console.log(e.selectedItems);
            // A boolean tag to distinguish if the current operation is select(`true`) or deselect (`false`)
            console.log(e.select);
        });

        // allow selection of edges
        graph.on('edge:mouseenter', (e) => {
            if (!e.item) { return; }
            const { item } = e;
            graph.setItemState(item, 'active', true);
        });

        graph.on('edge:mouseleave', (e) => {
            if (!e.item) { return; }
            const { item } = e;
            graph.setItemState(item, 'active', false);
        });

        graph.on('edge:click', (e) => {
            if (!e.item) { return; }
            const { item } = e;
            graph.setItemState(item, 'selected', true);
        });
        graph.on('canvas:click', (e) => {
            graph.getEdges().forEach((edge) => {
                graph.clearItemStates(edge);
            });
            graph.getNodes().forEach((node) => {
                graph.clearItemStates(node);
            });
        });

        // Hover effect:
        graph.on("node:mouseenter", function (e) {
            e.item?.setState("hover", true);
        });
        graph.on("node:mouseleave", function (e) {
            e.item?.setState("hover", false);
        });
    }, [graph]);

    // Fix bug that occurs in Firefox only: scrolling the mouse wheel on the graph also scrolls the page.
    React.useEffect(() => {
        graphContainer.addEventListener("MozMousePixelScroll", (e) => {
            e.preventDefault();
        }, { passive: false });
    }, []);

    // Automatically resize the graph if the containing element changes size.
    const handleSizeChange = React.useCallback(() => {
        if (!graph || graph.destroyed || !graphContainer) return;
        const width = graphContainer.clientWidth, height = graphContainer.clientHeight;
        if (graph.getWidth() !== width || graph.getHeight() !== height) {
            graph.changeSize(width, height);
            graph.fitView();
        }
    }, [graph, graphContainer]);
    useResizeObserver({current: graphContainer}, handleSizeChange);

<<<<<<< HEAD
    const [expanded, setExpanded] = React.useState(false);
    const expandGraphCanvas = React.useCallback(() => {
        setExpanded((wasExpanded) => !wasExpanded);
    }, []);
            
    const contents = <>
        <div ref={updateGraphHolder} className="relative border-2 border-gray-200 overflow-hidden w-screen max-w-full h-screen max-h-full">
            {/* in here is 'graphContainer', and which holds a <canvas> element. */}
        </div>
        <div className="block w-full border-b-[1px] border-gray-500 bg-gray-100 p-1">
            <ToolbarButton
                enabled={expanded}
                onClick={expandGraphCanvas}
                title={intl.formatMessage({id: "graph.toolbar.expand", defaultMessage: "Toggle expanded view"})}
                icon="plus"
            />
        </div>
    </>

    if (expanded) {
        // Display the graph and controls in a modal (dialog/overlay),
        // centered on the screen and no bigger than the screen.
        return (
            <Modal onClose={expandGraphCanvas} className="flex flex-col w-auto h-auto max-w-[calc(100vw-2rem)] max-h-[calc(100vh-2rem)]">
                {contents}
            </Modal>
        );
    } else {
        // Display the graph in our parent element, making it as wide as possible, and setting the height based
        // on an aspect ratio (square on mobile, 16:9 on desktop)
        return (
            <div className="flex flex-col w-auto h-auto aspect-square md:aspect-video max-w-full">
                {contents}
=======
    return (
        <>
            <div ref={ref} className="w-full aspect-square md:aspect-video border-2 border-gray-200 bg-white rounded overflow-hidden">
>>>>>>> d26db000
            </div>
        );
    }

};<|MERGE_RESOLUTION|>--- conflicted
+++ resolved
@@ -107,11 +107,8 @@
             preventOverlap: true,
             nodeSize: [200, 50],
             nodeSpacing: 60,
-<<<<<<< HEAD
             alphaMin: 0.2,
-=======
             alphaDecay: 0.1,
->>>>>>> d26db000
             // clustering: true,
 
             // type: "dagre",
@@ -306,14 +303,13 @@
     }, [graph, graphContainer]);
     useResizeObserver({current: graphContainer}, handleSizeChange);
 
-<<<<<<< HEAD
     const [expanded, setExpanded] = React.useState(false);
     const expandGraphCanvas = React.useCallback(() => {
         setExpanded((wasExpanded) => !wasExpanded);
     }, []);
             
     const contents = <>
-        <div ref={updateGraphHolder} className="relative border-2 border-gray-200 overflow-hidden w-screen max-w-full h-screen max-h-full">
+        <div ref={updateGraphHolder} className="relative border-2 border-gray-200 bg-white rounded overflow-hidden w-screen max-w-full h-screen max-h-full">
             {/* in here is 'graphContainer', and which holds a <canvas> element. */}
         </div>
         <div className="block w-full border-b-[1px] border-gray-500 bg-gray-100 p-1">
@@ -340,11 +336,6 @@
         return (
             <div className="flex flex-col w-auto h-auto aspect-square md:aspect-video max-w-full">
                 {contents}
-=======
-    return (
-        <>
-            <div ref={ref} className="w-full aspect-square md:aspect-video border-2 border-gray-200 bg-white rounded overflow-hidden">
->>>>>>> d26db000
             </div>
         );
     }
